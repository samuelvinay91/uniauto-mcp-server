--- conflicted
+++ resolved
@@ -13,11 +13,7 @@
     "strategies": ["repository", "role", "visual", "text"]
   },
   "ai": {
-<<<<<<< HEAD
-    "defaultModel": "claude-3-7-sonnet"
-=======
     "defaultModel": "claude-3-7-sonnet",
     "apiKey": "${CLAUDE_API_KEY}"
->>>>>>> 37e9570f
   }
 }